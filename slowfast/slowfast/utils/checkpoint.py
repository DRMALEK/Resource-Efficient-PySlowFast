#!/usr/bin/env python3
# Copyright (c) Facebook, Inc. and its affiliates. All Rights Reserved.

"""Functions that handle saving and loading of checkpoints."""

import copy
import math
import os
import pickle
from collections import OrderedDict

import numpy as np

import slowfast.utils.distributed as du
import slowfast.utils.logging as logging
import torch
from slowfast.utils.c2_model_loading import get_name_convert_func
from slowfast.utils.env import checkpoint_pathmgr as pathmgr

logger = logging.get_logger(__name__)


def make_checkpoint_dir(path_to_job):
    """
    Creates the checkpoint directory (if not present already).
    Args:
        path_to_job (string): the path to the folder of the current job.
    """
    checkpoint_dir = os.path.join(path_to_job, "checkpoints")
    # Create the checkpoint dir from the master process
    if du.is_master_proc() and not pathmgr.exists(checkpoint_dir):
        try:
            pathmgr.mkdirs(checkpoint_dir)
        except Exception:
            pass
    return checkpoint_dir


def get_checkpoint_dir(path_to_job):
    """
    Get path for storing checkpoints.
    Args:
        path_to_job (string): the path to the folder of the current job.
    """
    return os.path.join(path_to_job, "checkpoints")


def get_path_to_checkpoint(path_to_job, epoch, task=""):
    """
    Get the full path to a checkpoint file.
    Args:
        path_to_job (string): the path to the folder of the current job.
        epoch (int): the number of epoch for the checkpoint.
    """
    if task != "":
        name = "{}_checkpoint_epoch_{:05d}.pyth".format(task, epoch)
    else:
        name = "checkpoint_epoch_{:05d}.pyth".format(epoch)
    return os.path.join(get_checkpoint_dir(path_to_job), name)


def get_last_checkpoint(path_to_job, task):
    """
    Get the last checkpoint from the checkpointing folder.
    Args:
        path_to_job (string): the path to the folder of the current job.
    """

    d = get_checkpoint_dir(path_to_job)
    names = pathmgr.ls(d) if pathmgr.exists(d) else []
    if task != "":
        names = [f for f in names if "{}_checkpoint".format(task) in f]
    else:
        names = [f for f in names if f.startswith("checkpoint")]
    if len(names) == 0:
        return None
    # Sort the checkpoints by epoch.
    name = sorted(names)[-1]
    return os.path.join(d, name)


def has_checkpoint(path_to_job):
    """
    Determines if the given directory contains a checkpoint.
    Args:
        path_to_job (string): the path to the folder of the current job.
    """
    d = get_checkpoint_dir(path_to_job)
    files = pathmgr.ls(d) if pathmgr.exists(d) else []
    return any("checkpoint" in f for f in files)


def is_checkpoint_epoch(cfg, cur_epoch, multigrid_schedule=None):
    """
    Determine if a checkpoint should be saved on current epoch.
    Args:
        cfg (CfgNode): configs to save.
        cur_epoch (int): current number of epoch of the model.
        multigrid_schedule (List): schedule for multigrid training.
    """
    if cur_epoch + 1 == cfg.SOLVER.MAX_EPOCH:
        return True
    if multigrid_schedule is not None:
        prev_epoch = 0
        for s in multigrid_schedule:
            if cur_epoch < s[-1]:
                period = max((s[-1] - prev_epoch) // cfg.MULTIGRID.EVAL_FREQ + 1, 1)
                return (s[-1] - 1 - cur_epoch) % period == 0
            prev_epoch = s[-1]

    return (cur_epoch + 1) % cfg.TRAIN.CHECKPOINT_PERIOD == 0


def save_checkpoint(path_to_job, model, optimizer, epoch, cfg, scaler=None, pruned=False):
    """
    Save a checkpoint.
    Args:
        path_to_job (string): path to the folder where checkpoints will be saved.
        model (model): model to save the weight to the checkpoint.
        optimizer (optim): optimizer to save the historical state.
        epoch (int): current number of epoch of the model.
        cfg (CfgNode): configs to save.
        scaler (GradScaler): the mixed precision scale.
        pruned (bool): if True, save the entire model object instead of just state_dict.
    """
    # Save checkpoints only from the master process.
    if not du.is_master_proc(cfg.NUM_GPUS * cfg.NUM_SHARDS):
        return
    # Ensure that the checkpoint dir exists.
    pathmgr.mkdirs(get_checkpoint_dir(path_to_job))
    # Omit the DDP wrapper in the multi-gpu setting.
    sd = model.module.state_dict() if cfg.NUM_GPUS > 1 else model.state_dict()
    normalized_sd = sub_to_normal_bn(sd)

    if pruned:
        # Store the entire model object rather than just the state dict
        checkpoint = {
            "epoch": epoch,
            "model": model,  # Save the entire model object
            "optimizer_state": optimizer.state_dict(),
            "cfg": cfg.dump(),
        }
    else:
        checkpoint = {
            "epoch": epoch,
            "model_state": normalized_sd,
            "optimizer_state": optimizer.state_dict(),
            "cfg": cfg.dump(),
        }
        
    if scaler is not None:
        checkpoint["scaler_state"] = scaler.state_dict()

    # Write the checkpoint.
    path_to_checkpoint = get_path_to_checkpoint(path_to_job, epoch + 1, cfg.TASK)
    with pathmgr.open(path_to_checkpoint, "wb") as f:
        torch.save(checkpoint, f)
    
    return path_to_checkpoint

def inflate_weight(state_dict_2d, state_dict_3d):
    """
    Inflate 2D model weights in state_dict_2d to the 3D model weights in
    state_dict_3d. The details can be found in:
    Joao Carreira, and Andrew Zisserman.
    "Quo vadis, action recognition? a new model and the kinetics dataset."
    Args:
        state_dict_2d (OrderedDict): a dict of parameters from a 2D model.
        state_dict_3d (OrderedDict): a dict of parameters from a 3D model.
    Returns:
        state_dict_inflated (OrderedDict): a dict of inflated parameters.
    """
    state_dict_inflated = OrderedDict()
    for k, v2d in state_dict_2d.items():
        assert k in state_dict_3d.keys()
        v3d = state_dict_3d[k]
        # Inflate the weight of 2D conv to 3D conv.
        if len(v2d.shape) == 4 and len(v3d.shape) == 5:
            logger.info("Inflate {}: {} -> {}: {}".format(k, v2d.shape, k, v3d.shape))
            # Dimension need to be match.
            assert v2d.shape[-2:] == v3d.shape[-2:]
            assert v2d.shape[:2] == v3d.shape[:2]
            v3d = v2d.unsqueeze(2).repeat(1, 1, v3d.shape[2], 1, 1) / v3d.shape[2]
        elif v2d.shape == v3d.shape:
            v3d = v2d
        else:
            logger.info(
                "Unexpected {}: {} -|> {}: {}".format(k, v2d.shape, k, v3d.shape)
            )
        state_dict_inflated[k] = v3d.clone()
    return state_dict_inflated


def load_checkpoint(
    path_to_checkpoint,
    model,
    data_parallel=True,
    optimizer=None,
    scaler=None,
    inflation=False,
    convert_from_caffe2=False,
    epoch_reset=False,
    clear_name_pattern=(),
    image_init=False,
    quantized=False,
    pruned=False,
    weights_only=False,
):
    """
    Load the checkpoint from the given file. If inflation is True, inflate the
    2D Conv weights from the checkpoint to 3D Conv.
    Args:
        path_to_checkpoint (string): path to the checkpoint to load.
        model (model): model to load the weights from the checkpoint.
        data_parallel (bool): if true, model is wrapped by
        torch.nn.parallel.DistributedDataParallel.
        optimizer (optim): optimizer to load the historical state.
        scaler (GradScaler): GradScaler to load the mixed precision scale.
        inflation (bool): if True, inflate the weights from the checkpoint.
        convert_from_caffe2 (bool): if True, load the model from caffe2 and
            convert it to pytorch.
        epoch_reset (bool): if True, reset #train iterations from the checkpoint.
        clear_name_pattern (string): if given, this (sub)string will be cleared
            from a layer name if it can be matched.
    Returns:
        (int): the number of training epoch of the checkpoint.
    """
    logger.info("Loading network weights from {}.".format(path_to_checkpoint))
                
    # Account for the DDP wrapper in the multi-gpu setting.
    if data_parallel and hasattr(model, "module"):
        ms = model.module
    else:
        ms = model
<<<<<<< HEAD
    
    if quantized:
        # Load the quantized model.
=======

    if pruned:
>>>>>>> 69a52171
        with pathmgr.open(path_to_checkpoint, "rb") as f:
            checkpoint = torch.load(f, weights_only=weights_only)

            print("Checkpoint keys: ", checkpoint.keys())

            loaded_model = checkpoint["model"]
            
            if optimizer in checkpoint.keys():
                optimizer.load_state_dict(checkpoint["optimizer_state"])
            
            if scaler and scaler in checkpoint.keys():
                scaler.load_state_dict(checkpoint["scaler_state"])
            
            if "epoch" in checkpoint.keys() and not epoch_reset:
                epoch = checkpoint["epoch"]
                return epoch, loaded_model

            return -1, loaded_model

    
    if convert_from_caffe2:
        with pathmgr.open(path_to_checkpoint, "rb") as f:
            caffe2_checkpoint = pickle.load(f, encoding="latin1")
        state_dict = OrderedDict()
        name_convert_func = get_name_convert_func()
        for key in caffe2_checkpoint["blobs"].keys():
            converted_key = name_convert_func(key)
            converted_key = c2_normal_to_sub_bn(converted_key, ms.state_dict())
            if converted_key in ms.state_dict():
                c2_blob_shape = caffe2_checkpoint["blobs"][key].shape
                model_blob_shape = ms.state_dict()[converted_key].shape

                # expand shape dims if they differ (eg for converting linear to conv params)
                if len(c2_blob_shape) < len(model_blob_shape):
                    c2_blob_shape += (1,) * (len(model_blob_shape) - len(c2_blob_shape))
                    caffe2_checkpoint["blobs"][key] = np.reshape(
                        caffe2_checkpoint["blobs"][key], c2_blob_shape
                    )
                # Load BN stats to Sub-BN.
                if (
                    len(model_blob_shape) == 1
                    and len(c2_blob_shape) == 1
                    and model_blob_shape[0] > c2_blob_shape[0]
                    and model_blob_shape[0] % c2_blob_shape[0] == 0
                ):
                    caffe2_checkpoint["blobs"][key] = np.concatenate(
                        [caffe2_checkpoint["blobs"][key]]
                        * (model_blob_shape[0] // c2_blob_shape[0])
                    )
                    c2_blob_shape = caffe2_checkpoint["blobs"][key].shape

                if c2_blob_shape == tuple(model_blob_shape):
                    state_dict[converted_key] = torch.tensor(
                        caffe2_checkpoint["blobs"][key]
                    ).clone()
                    logger.info(
                        "{}: {} => {}: {}".format(
                            key,
                            c2_blob_shape,
                            converted_key,
                            tuple(model_blob_shape),
                        )
                    )
                else:
                    logger.warn(
                        "!! {}: {} does not match {}: {}".format(
                            key,
                            c2_blob_shape,
                            converted_key,
                            tuple(model_blob_shape),
                        )
                    )
            else:
                if not any(
                    prefix in key for prefix in ["momentum", "lr", "model_iter"]
                ):
                    logger.warn(
                        "!! {}: can not be converted, got {}".format(key, converted_key)
                    )
        diff = set(ms.state_dict()) - set(state_dict)
        diff = {d for d in diff if "num_batches_tracked" not in d}
        if len(diff) > 0:
            logger.warn("Not loaded {}".format(diff))
        ms.load_state_dict(state_dict, strict=False)
        epoch = -1
    else:
        # Load the checkpoint on CPU to avoid GPU mem spike.
        with pathmgr.open(path_to_checkpoint, "rb") as f:
<<<<<<< HEAD
            checkpoint = torch.load(f, map_location="cpu")
        
        if data_parallel and hasattr(model, "module"):
            model_state_dict_3d = model.module.state_dict()
        
        else:
           model_state_dict_3d = model.state_dict()
        
=======
            checkpoint = torch.load(f, map_location="cpu", weights_only=weights_only)
        # Check if model has a module attribute before trying to access it
        if data_parallel and hasattr(model, 'module'):
            model_state_dict_3d = model.module.state_dict()
        else:
            model_state_dict_3d = model.state_dict()
>>>>>>> 69a52171
            
        checkpoint["model_state"] = normal_to_sub_bn(
            checkpoint["model_state"], model_state_dict_3d
        )

        if inflation:
            # Try to inflate the model.
            inflated_model_dict = inflate_weight(
                checkpoint["model_state"], model_state_dict_3d
            )
            ms.load_state_dict(inflated_model_dict, strict=False)
        else:
            if clear_name_pattern:
                for item in clear_name_pattern:
                    model_state_dict_new = OrderedDict()
                    for k in checkpoint["model_state"]:
                        if item in k:
                            k_re = k.replace(
                                item, "", 1
                            )  # only repace first occurence of pattern
                            model_state_dict_new[k_re] = checkpoint["model_state"][k]
                            logger.info("renaming: {} -> {}".format(k, k_re))
                        else:
                            model_state_dict_new[k] = checkpoint["model_state"][k]
                    checkpoint["model_state"] = model_state_dict_new

            pre_train_dict = checkpoint["model_state"]
            model_dict = ms.state_dict()

            if image_init:
                if (
                    "pos_embed" in pre_train_dict.keys()
                    and "pos_embed_xy" in model_dict.keys()
                ):
                    print(
                        pre_train_dict["pos_embed"].shape,
                        model_dict["pos_embed_xy"].shape,
                        model_dict["pos_embed_class"].shape,
                    )
                    if (
                        pre_train_dict["pos_embed"].shape[1]
                        == model_dict["pos_embed_xy"].shape[1] + 1
                    ):
                        pre_train_dict["pos_embed_xy"] = pre_train_dict["pos_embed"][
                            :, 1:
                        ]
                        pre_train_dict["pos_embed_class"] = pre_train_dict["pos_embed"][
                            :, :1
                        ]

                if (
                    "patch_embed.proj.weight" in pre_train_dict.keys()
                    and "patch_embed.proj.weight" in model_dict.keys()
                ):
                    print(
                        pre_train_dict["patch_embed.proj.weight"].shape,
                        model_dict["patch_embed.proj.weight"].shape,
                    )
                    if (
                        len(pre_train_dict["patch_embed.proj.weight"].shape) == 4
                        and len(model_dict["patch_embed.proj.weight"].shape) == 5
                    ):  # img->video
                        t = model_dict["patch_embed.proj.weight"].shape[2]
                        pre_train_dict["patch_embed.proj.weight"] = pre_train_dict[
                            "patch_embed.proj.weight"
                        ][:, :, None, :, :].repeat(1, 1, t, 1, 1)
                        logger.info(
                            f"inflate patch_embed.proj.weight to {pre_train_dict['patch_embed.proj.weight'].shape}"
                        )
                    elif (
                        len(pre_train_dict["patch_embed.proj.weight"].shape) == 5
                        and len(model_dict["patch_embed.proj.weight"].shape) == 4
                    ):  # video->img
                        orig_shape = pre_train_dict["patch_embed.proj.weight"].shape
                        # pre_train_dict["patch_embed.proj.weight"] = pre_train_dict["patch_embed.proj.weight"][:, :, orig_shape[2]//2, :, :] # take center
                        pre_train_dict["patch_embed.proj.weight"] = pre_train_dict[
                            "patch_embed.proj.weight"
                        ].sum(2)  # take avg
                        logger.info(
                            f"deflate patch_embed.proj.weight from {orig_shape} to {pre_train_dict['patch_embed.proj.weight'].shape}"
                        )
                        if (
                            "pos_embed_spatial" in pre_train_dict.keys()
                            and "pos_embed" in model_dict.keys()
                        ):
                            pos_embds = pre_train_dict["pos_embed_spatial"]
                            if (
                                "pos_embed_class" in pre_train_dict.keys()
                                and pos_embds.shape != model_dict["pos_embed"].shape
                            ):
                                pos_embds = torch.cat(
                                    [
                                        pre_train_dict["pos_embed_class"],
                                        pos_embds,
                                    ],
                                    1,
                                )
                                pre_train_dict.pop("pos_embed_class")
                            if pos_embds.shape == model_dict["pos_embed"].shape:
                                pre_train_dict["pos_embed"] = pos_embds
                                pre_train_dict.pop("pos_embed_spatial")
                                logger.info(
                                    f"successful surgery of pos embed w/ shape {pos_embds.shape} "
                                )
                            else:
                                logger.info(
                                    f"UNSUCCESSFUL surgery of pos embed w/ shape {pos_embds.shape} "
                                )

                qkv = [
                    "attn.pool_k.weight",
                    "attn.pool_q.weight",
                    "attn.pool_v.weight",
                ]
                for k in pre_train_dict.keys():
                    if (
                        any([x in k for x in qkv])
                        and pre_train_dict[k].shape != model_dict[k].shape
                    ):
                        # print(pre_train_dict[k].shape, model_dict[k].shape)
                        logger.info(
                            f"inflate {k} from {pre_train_dict[k].shape} to {model_dict[k].shape}"
                        )
                        t = model_dict[k].shape[2]
                        pre_train_dict[k] = pre_train_dict[k].repeat(1, 1, t, 1, 1)

                for k in pre_train_dict.keys():
                    if (
                        "rel_pos" in k
                        and pre_train_dict[k].shape != model_dict[k].shape
                    ):
                        # print(pre_train_dict[k].shape, model_dict[k].shape)
                        logger.info(
                            f"interpolating {k} from {pre_train_dict[k].shape} to {model_dict[k].shape}"
                        )
                        new_pos_embed = torch.nn.functional.interpolate(
                            pre_train_dict[k]
                            .reshape(1, pre_train_dict[k].shape[0], -1)
                            .permute(0, 2, 1),
                            size=model_dict[k].shape[0],
                            mode="linear",
                        )
                        new_pos_embed = (
                            new_pos_embed.reshape(-1, model_dict[k].shape[0])
                            .permute(1, 0)
                            .squeeze()
                        )
                        pre_train_dict[k] = new_pos_embed

            # Match pre-trained weights that have same shape as current model.
            pre_train_dict_match = {}
            not_used_layers = []
            for k, v in pre_train_dict.items():
                if k in model_dict:
                    if v.size() == model_dict[k].size():
                        pre_train_dict_match[k] = v
                    else:
                        if "attn.rel_pos" in k:
                            v_shape = v.shape
                            v = v.t().unsqueeze(0)
                            v = torch.nn.functional.interpolate(
                                v,
                                size=model_dict[k].size()[0],
                                mode="linear",
                            )
                            v = v[0].t()
                            pre_train_dict_match[k] = v
                            logger.info(
                                "{} reshaped from {} to {}".format(k, v_shape, v.shape)
                            )
                        elif "pos_embed_temporal" in k:
                            v_shape = v.shape
                            v = torch.nn.functional.interpolate(
                                v.permute(0, 2, 1),
                                size=model_dict[k].shape[1],
                                mode="linear",
                            )
                            pre_train_dict_match[k] = v.permute(0, 2, 1)
                            logger.info(
                                "{} reshaped from {} to {}".format(
                                    k, v_shape, pre_train_dict_match[k].shape
                                )
                            )
                        elif "pos_embed_spatial" in k:
                            v_shape = v.shape
                            pretrain_size = int(math.sqrt(v_shape[1]))
                            model_size = int(math.sqrt(model_dict[k].shape[1]))
                            assert pretrain_size * pretrain_size == v_shape[1]
                            assert model_size * model_size == model_dict[k].shape[1]
                            v = torch.nn.functional.interpolate(
                                v.reshape(1, pretrain_size, pretrain_size, -1).permute(
                                    0, 3, 1, 2
                                ),
                                size=(model_size, model_size),
                                mode="bicubic",
                            )
                            pre_train_dict_match[k] = v.reshape(
                                1, -1, model_size * model_size
                            ).permute(0, 2, 1)
                            logger.info(
                                "{} reshaped from {} to {}".format(
                                    k, v_shape, pre_train_dict_match[k].shape
                                )
                            )
                        else:
                            not_used_layers.append(k)
                else:
                    not_used_layers.append(k)
            # Weights that do not have match from the pre-trained model.
            not_load_layers = [
                k for k in model_dict.keys() if k not in pre_train_dict_match.keys()
            ]
            # Log weights that are not loaded with the pre-trained weights.
            if not_load_layers:
                for k in not_load_layers:
                    logger.info("Network weights {} not loaded.".format(k))
            if not_used_layers:
                for k in not_used_layers:
                    logger.info("Network weights {} not used.".format(k))
            # Load pre-trained weights.
            missing_keys, unexpected_keys = ms.load_state_dict(
                pre_train_dict_match, strict=False
            )

            print("missing keys: {}".format(missing_keys))
            print("unexpected keys: {}".format(unexpected_keys))
            epoch = -1

            # Load the optimizer state (commonly not done when fine-tuning)
        if "epoch" in checkpoint.keys() and not epoch_reset:
            epoch = checkpoint["epoch"]
            if optimizer:
                optimizer.load_state_dict(checkpoint["optimizer_state"])
            if scaler:
                scaler.load_state_dict(checkpoint["scaler_state"])
        else:
            epoch = -1
    return epoch


def sub_to_normal_bn(sd):
    """
    Convert the Sub-BN paprameters to normal BN parameters in a state dict.
    There are two copies of BN layers in a Sub-BN implementation: `bn.bn` and
    `bn.split_bn`. `bn.split_bn` is used during training and
    "compute_precise_bn". Before saving or evaluation, its stats are copied to
    `bn.bn`. We rename `bn.bn` to `bn` and store it to be consistent with normal
    BN layers.
    Args:
        sd (OrderedDict): a dict of parameters whitch might contain Sub-BN
        parameters.
    Returns:
        new_sd (OrderedDict): a dict with Sub-BN parameters reshaped to
        normal parameters.
    """
    new_sd = copy.deepcopy(sd)
    modifications = [
        ("bn.bn.running_mean", "bn.running_mean"),
        ("bn.bn.running_var", "bn.running_var"),
        ("bn.split_bn.num_batches_tracked", "bn.num_batches_tracked"),
    ]
    to_remove = ["bn.bn.", ".split_bn."]
    for key in sd:
        for before, after in modifications:
            if key.endswith(before):
                new_key = key.split(before)[0] + after
                new_sd[new_key] = new_sd.pop(key)

        for rm in to_remove:
            if rm in key and key in new_sd:
                del new_sd[key]

    for key in new_sd:
        if key.endswith("bn.weight") or key.endswith("bn.bias"):
            if len(new_sd[key].size()) == 4:
                assert all(d == 1 for d in new_sd[key].size()[1:])
                new_sd[key] = new_sd[key][:, 0, 0, 0]

    return new_sd


def c2_normal_to_sub_bn(key, model_keys):
    """
    Convert BN parameters to Sub-BN parameters if model contains Sub-BNs.
    Args:
        key (OrderedDict): source dict of parameters.
        mdoel_key (OrderedDict): target dict of parameters.
    Returns:
        new_sd (OrderedDict): converted dict of parameters.
    """
    if "bn.running_" in key:
        if key in model_keys:
            return key

        new_key = key.replace("bn.running_", "bn.split_bn.running_")
        if new_key in model_keys:
            return new_key
    else:
        return key


def normal_to_sub_bn(checkpoint_sd, model_sd):
    """
    Convert BN parameters to Sub-BN parameters if model contains Sub-BNs.
    Args:
        checkpoint_sd (OrderedDict): source dict of parameters.
        model_sd (OrderedDict): target dict of parameters.
    Returns:
        new_sd (OrderedDict): converted dict of parameters.
    """
    for key in model_sd:
        if key not in checkpoint_sd:
            if "bn.split_bn." in key:
                load_key = key.replace("bn.split_bn.", "bn.")
                bn_key = key.replace("bn.split_bn.", "bn.bn.")
                checkpoint_sd[key] = checkpoint_sd.pop(load_key)
                checkpoint_sd[bn_key] = checkpoint_sd[key]

    for key in model_sd:
        if key in checkpoint_sd:
            model_blob_shape = model_sd[key].shape
            c2_blob_shape = checkpoint_sd[key].shape

            if (
                len(model_blob_shape) == 1
                and len(c2_blob_shape) == 1
                and model_blob_shape[0] > c2_blob_shape[0]
                and model_blob_shape[0] % c2_blob_shape[0] == 0
            ):
                before_shape = checkpoint_sd[key].shape
                checkpoint_sd[key] = torch.cat(
                    [checkpoint_sd[key]] * (model_blob_shape[0] // c2_blob_shape[0])
                )
                logger.info(
                    "{} {} -> {}".format(key, before_shape, checkpoint_sd[key].shape)
                )
    return checkpoint_sd


def load_test_checkpoint(cfg, model, quantized=False, prunned=False, weights_only=False):
    """
    Loading checkpoint logic for testing.
    """
    # Load a checkpoint to test if applicable.
    if cfg.TEST.CHECKPOINT_FILE_PATH != "":
        # If no checkpoint found in MODEL_VIS.CHECKPOINT_FILE_PATH or in the current
        # checkpoint folder, try to load checkpoint from
        # TEST.CHECKPOINT_FILE_PATH and test it.
        if prunned:
            _, model = load_checkpoint(
                cfg.TEST.CHECKPOINT_FILE_PATH,
                model,
                cfg.NUM_GPUS > 1,
                None,
                quantized=quantized,
                inflation=False,
                convert_from_caffe2=cfg.TEST.CHECKPOINT_TYPE == "caffe2",
                weights_only=weights_only,
                pruned=True
            )
        else:
            load_checkpoint(
                cfg.TEST.CHECKPOINT_FILE_PATH,
                model,
                cfg.NUM_GPUS > 1,
                None,
                quantized=quantized,
                inflation=False,
                convert_from_caffe2=cfg.TEST.CHECKPOINT_TYPE == "caffe2",
                weights_only=weights_only,
            )

    # If no checkpoint found in TEST.CHECKPOINT_FILE_PATH or in the current
    elif has_checkpoint(cfg.OUTPUT_DIR):
        last_checkpoint = get_last_checkpoint(cfg.OUTPUT_DIR, cfg.TASK)
        
        if prunned:
            _, model = load_checkpoint(last_checkpoint, model, quantized, cfg.NUM_GPUS > 1, weights_only=weights_only, pruned=True)
    
        else:
            load_checkpoint(last_checkpoint, model, quantized, cfg.NUM_GPUS > 1, weights_only=weights_only)
    
    
    elif cfg.TRAIN.CHECKPOINT_FILE_PATH != "":
        # If no checkpoint found in TEST.CHECKPOINT_FILE_PATH or in the current
        # checkpoint folder, try to load checkpoint from
        # TRAIN.CHECKPOINT_FILE_PATH and test it. 
        if prunned:
            _, model = load_checkpoint(
                cfg.TRAIN.CHECKPOINT_FILE_PATH,
                model,
                cfg.NUM_GPUS > 1,
                None,
                quantized=quantized,
                inflation=False,
                convert_from_caffe2=cfg.TRAIN.CHECKPOINT_TYPE == "caffe2",
                weights_only=weights_only,
                pruned=True
            )

        else:
            load_checkpoint(
                cfg.TRAIN.CHECKPOINT_FILE_PATH,
                model,
                cfg.NUM_GPUS > 1,
                None,
                quantized=quantized,
                inflation=False,
                convert_from_caffe2=cfg.TRAIN.CHECKPOINT_TYPE == "caffe2",
                weights_only=weights_only
            )
    else:
        logger.info(
            "Unknown way of loading checkpoint. Using with random initialization, only for debugging."
        )


    if model:
        return model


def load_train_checkpoint(cfg, model, optimizer, scaler=None, quantized=False):
    """
    Loading checkpoint logic for training.
    """
    if cfg.TRAIN.AUTO_RESUME and has_checkpoint(cfg.OUTPUT_DIR):
        last_checkpoint = get_last_checkpoint(cfg.OUTPUT_DIR, cfg.TASK)
        logger.info("Load from last checkpoint, {}.".format(last_checkpoint))
        checkpoint_epoch = load_checkpoint(
            last_checkpoint,
            model,
            cfg.NUM_GPUS > 1,
            optimizer,
            scaler=scaler,
            quantized=quantized,
            clear_name_pattern=cfg.TRAIN.CHECKPOINT_CLEAR_NAME_PATTERN,
        )
        start_epoch = checkpoint_epoch + 1
    elif cfg.TRAIN.CHECKPOINT_FILE_PATH != "":
        logger.info("Load from given checkpoint file.")
        checkpoint_epoch = load_checkpoint(
            cfg.TRAIN.CHECKPOINT_FILE_PATH,
            model,
            cfg.NUM_GPUS > 1,
            optimizer,
            scaler=scaler,
            quantized=quantized,
            inflation=cfg.TRAIN.CHECKPOINT_INFLATE,
            convert_from_caffe2=cfg.TRAIN.CHECKPOINT_TYPE == "caffe2",
            epoch_reset=cfg.TRAIN.CHECKPOINT_EPOCH_RESET,
            clear_name_pattern=cfg.TRAIN.CHECKPOINT_CLEAR_NAME_PATTERN,
            image_init=cfg.TRAIN.CHECKPOINT_IN_INIT,
        )
        start_epoch = checkpoint_epoch + 1
    else:
        start_epoch = 0

    return start_epoch<|MERGE_RESOLUTION|>--- conflicted
+++ resolved
@@ -232,14 +232,20 @@
         ms = model.module
     else:
         ms = model
-<<<<<<< HEAD
     
     if quantized:
         # Load the quantized model.
-=======
+        with pathmgr.open(path_to_checkpoint, "rb") as f:
+            checkpoint = torch.load(f, map_location="cpu")
+        ms.load_state_dict(checkpoint, strict=False)
+        epoch = -1
+        if optimizer:
+            optimizer.load_state_dict(checkpoint["optimizer_state"])
+        if scaler:
+            scaler.load_state_dict(checkpoint["scaler_state"])
+        return epoch
 
     if pruned:
->>>>>>> 69a52171
         with pathmgr.open(path_to_checkpoint, "rb") as f:
             checkpoint = torch.load(f, weights_only=weights_only)
 
@@ -328,23 +334,12 @@
     else:
         # Load the checkpoint on CPU to avoid GPU mem spike.
         with pathmgr.open(path_to_checkpoint, "rb") as f:
-<<<<<<< HEAD
-            checkpoint = torch.load(f, map_location="cpu")
-        
-        if data_parallel and hasattr(model, "module"):
-            model_state_dict_3d = model.module.state_dict()
-        
-        else:
-           model_state_dict_3d = model.state_dict()
-        
-=======
             checkpoint = torch.load(f, map_location="cpu", weights_only=weights_only)
         # Check if model has a module attribute before trying to access it
         if data_parallel and hasattr(model, 'module'):
             model_state_dict_3d = model.module.state_dict()
         else:
             model_state_dict_3d = model.state_dict()
->>>>>>> 69a52171
             
         checkpoint["model_state"] = normal_to_sub_bn(
             checkpoint["model_state"], model_state_dict_3d
